"""PCSCCardConnection class manages connections thru a PCSC reader.

__author__ = "http://www.gemalto.com"

Copyright 2001-2012 gemalto
Author: Jean-Daniel Aussel, mailto:jean-daniel.aussel@gemalto.com

This file is part of pyscard.

pyscard is free software; you can redistribute it and/or modify
it under the terms of the GNU Lesser General Public License as published by
the Free Software Foundation; either version 2.1 of the License, or
(at your option) any later version.

pyscard is distributed in the hope that it will be useful,
but WITHOUT ANY WARRANTY; without even the implied warranty of
MERCHANTABILITY or FITNESS FOR A PARTICULAR PURPOSE.  See the
GNU Lesser General Public License for more details.

You should have received a copy of the GNU Lesser General Public License
along with pyscard; if not, write to the Free Software
Foundation, Inc., 51 Franklin St, Fifth Floor, Boston, MA  02110-1301  USA
"""

from __future__ import print_function
from smartcard.CardConnection import CardConnection
from smartcard.Exceptions import (CardConnectionException,
    NoCardException, SmartcardException)
from smartcard.Observer import Observable

from smartcard.scard import *


def translateprotocolmask(protocol):
    """Translate CardConnection protocol mask into PCSC protocol mask."""
    pcscprotocol = 0
    if None != protocol:
        if CardConnection.T0_protocol & protocol:
            pcscprotocol |= SCARD_PROTOCOL_T0
        if CardConnection.T1_protocol & protocol:
            pcscprotocol |= SCARD_PROTOCOL_T1
        if CardConnection.RAW_protocol & protocol:
            pcscprotocol |= SCARD_PROTOCOL_RAW
        if CardConnection.T15_protocol & protocol:
            pcscprotocol |= SCARD_PROTOCOL_T15
    return pcscprotocol


def translateprotocolheader(protocol):
    """Translate protocol into PCSC protocol header."""
    pcscprotocol = 0
    if None != protocol:
        if CardConnection.T0_protocol == protocol:
            pcscprotocol = SCARD_PCI_T0
        if CardConnection.T1_protocol == protocol:
            pcscprotocol = SCARD_PCI_T1
        if CardConnection.RAW_protocol == protocol:
            pcscprotocol = SCARD_PCI_RAW
    return pcscprotocol

dictProtocolHeader = {SCARD_PCI_T0: 'T0', SCARD_PCI_T1: 'T1',
    SCARD_PCI_RAW: 'RAW'}
dictProtocol = {SCARD_PROTOCOL_T0: 'T0', SCARD_PROTOCOL_T1: 'T1',
    SCARD_PROTOCOL_RAW: 'RAW', SCARD_PROTOCOL_T15: 'T15',
    SCARD_PROTOCOL_T0 | SCARD_PROTOCOL_T1: 'T0 or T1'}


class PCSCCardConnection(CardConnection):
    """PCSCCard connection class. Handles connection with a card thru a
    PCSC reader."""

    def __init__(self, reader):
        """Construct a new PCSC card connection.

        reader: the reader in which the smartcard to connect to is located.
        """
        CardConnection.__init__(self, reader)
        self.hcard = None
        hresult, self.hcontext = SCardEstablishContext(SCARD_SCOPE_USER)
        if hresult != 0:
            raise CardConnectionException(
                'Failed to establish context : ' + \
                SCardGetErrorMessage(hresult))

    def __del__(self):
        """Destructor. Clean PCSC connection resources."""
        # race condition: module CardConnection
        # can disappear before __del__ is called
        self.disconnect()
        hresult = SCardReleaseContext(self.hcontext)
        if hresult != 0:
            raise CardConnectionException(
                'Failed to release context: ' + \
                SCardGetErrorMessage(hresult))
        CardConnection.__del__(self)

    def connect(self, protocol=None, mode=None, disposition=None):
        """Connect to the card.

        If protocol is not specified, connect with the default
        connection protocol.

        If mode is not specified, connect with SCARD_SHARE_SHARED."""
        CardConnection.connect(self, protocol)
        pcscprotocol = translateprotocolmask(protocol)
        if 0 == pcscprotocol:
            pcscprotocol = self.getProtocol()

        if mode == None:
            mode = SCARD_SHARE_SHARED

        # store the way to dispose the card
        if disposition == None:
            disposition = SCARD_UNPOWER_CARD
        self.disposition = disposition

        hresult, self.hcard, dwActiveProtocol = SCardConnect(
            self.hcontext, str(self.reader), mode, pcscprotocol)
        if hresult != 0:
            self.hcard = None
            if SCARD_W_REMOVED_CARD == hresult:
                raise NoCardException(
                    'Unable to connect: ' + \
                    SCardGetErrorMessage(hresult))
            else:
                raise CardConnectionException(
                    'Unable to connect with protocol: ' + \
                    dictProtocol[pcscprotocol] + '. ' + \
                    SCardGetErrorMessage(hresult))

        protocol = 0
        if dwActiveProtocol == SCARD_PROTOCOL_T0 | SCARD_PROTOCOL_T1:
            # special case for T0 | T1
            # this happen when mode=SCARD_SHARE_DIRECT and no protocol is
            # then negociated with the card
            protocol = CardConnection.T0_protocol | CardConnection.T1_protocol
        else:
            for p in dictProtocol:
                if p == dwActiveProtocol:
                    protocol = eval("CardConnection.%s_protocol" % dictProtocol[p])
        PCSCCardConnection.setProtocol(self, protocol)

    def disconnect(self):
        """Disconnect from the card."""

        # when __del__() is invoked in response to a module being deleted,
        # e.g., when execution of the program is done, other globals referenced
        # by the __del__() method may already have been deleted.
        # this causes CardConnection.disconnect to except with a TypeError
        try:
            CardConnection.disconnect(self)
        except TypeError:
            pass
        if None != self.hcard:
            hresult = SCardDisconnect(self.hcard, self.disposition)
            if hresult != 0:
                raise CardConnectionException(
                    'Failed to disconnect: ' + \
                    SCardGetErrorMessage(hresult))
            self.hcard = None

    def getATR(self):
        """Return card ATR"""
        CardConnection.getATR(self)
        if None == self.hcard:
            raise CardConnectionException('Card not connected')
        hresult, reader, state, protocol, atr = SCardStatus(self.hcard)
        if hresult != 0:
            raise CardConnectionException(
                'Failed to get status: ' + \
                SCardGetErrorMessage(hresult))
        return atr

    def doTransmit(self, bytes, protocol=None):
        """Transmit an apdu to the card and return response apdu.

        bytes:      command apdu to transmit (list of bytes)

        protocol:   the transmission protocol, from CardConnection.T0_protocol,
                    CardConnection.T1_protocol,
                    or CardConnection.RAW_protocol

        return:     a tuple (response, sw1, sw2) where
                    sw1 is status word 1, e.g. 0x90
                    sw2 is status word 2, e.g. 0x1A
                    response are the response bytes excluding status words
        """
        if None == protocol:
            protocol = self.getProtocol()
        CardConnection.doTransmit(self, bytes, protocol)
        pcscprotocolheader = translateprotocolheader(protocol)
        if 0 == pcscprotocolheader:
            raise CardConnectionException(
                'Invalid protocol in transmit: must be ' + \
                'CardConnection.T0_protocol, ' + \
                'CardConnection.T1_protocol, or ' + \
                'CardConnection.RAW_protocol')
        if None == self.hcard:
            raise CardConnectionException('Card not connected')
        hresult, response = SCardTransmit(
            self.hcard, pcscprotocolheader, bytes)
        if hresult != 0:
            raise CardConnectionException(
                'Failed to transmit with protocol ' + \
                dictProtocolHeader[pcscprotocolheader] + '. ' + \
                SCardGetErrorMessage(hresult))

        sw1 = (response[-2] + 256) % 256
        sw2 = (response[-1] + 256) % 256

        data = map(lambda x: (x + 256) % 256, response[:-2])
        return list(data), sw1, sw2

    def doControl(self, controlCode, bytes=[]):
        """Transmit a control command to the reader and return response.

        controlCode: control command

        bytes:       command data to transmit (list of bytes)

        return:      response are the response bytes (if any)
        """
        CardConnection.doControl(self, controlCode, bytes)
        hresult, response = SCardControl(self.hcard, controlCode, bytes)
        if hresult != 0:
            raise SmartcardException(
                'Failed to control ' + SCardGetErrorMessage(hresult))

        data = map(lambda x: (x + 256) % 256, response)
        return list(data)

    def doGetAttrib(self, attribId):
        """get an attribute

        attribId: Identifier for the attribute to get

        return:   response are the attribute byte array
        """
        CardConnection.doGetAttrib(self, attribId)
        hresult, response = SCardGetAttrib(self.hcard, attribId)
        if hresult != 0:
            raise SmartcardException(
                'Failed to getAttrib ' + SCardGetErrorMessage(hresult))
        return response


if __name__ == '__main__':
    """Small sample illustrating the use of CardConnection."""
    SELECT = [0xA0, 0xA4, 0x00, 0x00, 0x02]
    DF_TELECOM = [0x7F, 0x10]
<<<<<<< HEAD
    from smartcard.pcsc.PCSCReader import readers
    from smartcard.pcsc.PCSCPart10 import CM_IOCTL_GET_FEATURE_REQUEST
    cc = readers()[0].createConnection()
=======
    from smartcard.pcsc.PCSCReader import PCSCReader
    cc = PCSCReader.readers()[0].createConnection()
>>>>>>> 04321bfb
    cc.connect()
    print("%r %x %x" % cc.transmit(SELECT + DF_TELECOM))

    print(cc.control(CM_IOCTL_GET_FEATURE_REQUEST, []))
<|MERGE_RESOLUTION|>--- conflicted
+++ resolved
@@ -248,14 +248,9 @@
     """Small sample illustrating the use of CardConnection."""
     SELECT = [0xA0, 0xA4, 0x00, 0x00, 0x02]
     DF_TELECOM = [0x7F, 0x10]
-<<<<<<< HEAD
-    from smartcard.pcsc.PCSCReader import readers
+    from smartcard.pcsc.PCSCReader import PCSCReader
     from smartcard.pcsc.PCSCPart10 import CM_IOCTL_GET_FEATURE_REQUEST
-    cc = readers()[0].createConnection()
-=======
-    from smartcard.pcsc.PCSCReader import PCSCReader
     cc = PCSCReader.readers()[0].createConnection()
->>>>>>> 04321bfb
     cc.connect()
     print("%r %x %x" % cc.transmit(SELECT + DF_TELECOM))
 
